--- conflicted
+++ resolved
@@ -63,13 +63,9 @@
     // enum type, only useful as logical type
     Enum,
     // list type, only useful as logical type
-<<<<<<< HEAD
     List = 24,
     // duckdb_array, only useful as logical type
     Array = 33,
-=======
-    List,
->>>>>>> e5f5c2ac
     // struct type, only useful as logical type
     Struct,
     // map type, only useful as logical type
