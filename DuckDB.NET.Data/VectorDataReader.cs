﻿using System;
using System.Collections;
using System.Collections.Generic;
using System.Globalization;
using System.IO;
using System.Numerics;
using System.Text;

namespace DuckDB.NET.Data;

internal class VectorDataReader : IDisposable
{
    private const int InlineStringMaxLength = 12;

    private readonly IntPtr vector;
    private readonly unsafe void* dataPointer;
    private readonly unsafe ulong* validityMaskPointer;
    private readonly DuckDBLogicalType logicalType;

    internal Type ClrType { get; }
    internal DuckDBType DuckDBType { get; }

    private readonly VectorDataReader? listDataReader;
    private readonly Dictionary<string, VectorDataReader>? structDataReaders;

    private readonly byte scale;
    private readonly DuckDBType decimalType;
    private readonly DuckDBType enumType;

    internal unsafe VectorDataReader(IntPtr vector, void* dataPointer, ulong* validityMaskPointer, DuckDBType columnType)
    {
        this.vector = vector;
        this.dataPointer = dataPointer;
        this.validityMaskPointer = validityMaskPointer;

        DuckDBType = columnType;

        logicalType = NativeMethods.DataChunks.DuckDBVectorGetColumnType(vector);

        switch (DuckDBType)
        {
            case DuckDBType.Enum:
                enumType = NativeMethods.LogicalType.DuckDBEnumInternalType(logicalType);
                break;
            case DuckDBType.Decimal:
                scale = NativeMethods.LogicalType.DuckDBDecimalScale(logicalType);
                decimalType = NativeMethods.LogicalType.DuckDBDecimalInternalType(logicalType);
                break;
            case DuckDBType.List:
                {
                    using var childType = NativeMethods.LogicalType.DuckDBListTypeChildType(logicalType);
                    var type = NativeMethods.LogicalType.DuckDBGetTypeId(childType);

                    var childVector = NativeMethods.DataChunks.DuckDBListVectorGetChild(vector);

                    var childVectorData = NativeMethods.DataChunks.DuckDBVectorGetData(childVector);
                    var childVectorValidity = NativeMethods.DataChunks.DuckDBVectorGetValidity(childVector);

                    listDataReader = new VectorDataReader(childVector, childVectorData, childVectorValidity, type);
                    break;
                }
        }

        ClrType = DuckDBType switch
        {
            DuckDBType.Invalid => throw new DuckDBException("Invalid type"),
            DuckDBType.Boolean => typeof(bool),
            DuckDBType.TinyInt => typeof(sbyte),
            DuckDBType.SmallInt => typeof(short),
            DuckDBType.Integer => typeof(int),
            DuckDBType.BigInt => typeof(long),
            DuckDBType.UnsignedTinyInt => typeof(byte),
            DuckDBType.UnsignedSmallInt => typeof(ushort),
            DuckDBType.UnsignedInteger => typeof(uint),
            DuckDBType.UnsignedBigInt => typeof(ulong),
            DuckDBType.Float => typeof(float),
            DuckDBType.Double => typeof(double),
            DuckDBType.Timestamp => typeof(DateTime),
            DuckDBType.Interval => typeof(DuckDBInterval),
            DuckDBType.Date => typeof(DuckDBDateOnly),
            DuckDBType.Time => typeof(DuckDBTimeOnly),
            DuckDBType.HugeInt => typeof(BigInteger),
            DuckDBType.Varchar => typeof(string),
            DuckDBType.Decimal => typeof(decimal),
            DuckDBType.Blob => typeof(Stream),
<<<<<<< HEAD
            DuckDBType.Enum => typeof(Enum),
            DuckDBType.List => typeof(List<>),
            DuckDBType.Struct => typeof(Dictionary<string, object>),
            var type => throw new ArgumentException($"Unrecognised type {type} ({(int)type})")
        };

        switch (DuckDBType)
        {
            case DuckDBType.Enum:
                enumType = NativeMethods.LogicalType.DuckDBEnumInternalType(logicalType);
                break;
            case DuckDBType.Decimal:
                scale = NativeMethods.LogicalType.DuckDBDecimalScale(logicalType);
                decimalType = NativeMethods.LogicalType.DuckDBDecimalInternalType(logicalType);
                break;
            case DuckDBType.List:
                {
                    using var childType = NativeMethods.LogicalType.DuckDBListTypeChildType(logicalType);
                    var type = NativeMethods.LogicalType.DuckDBGetTypeId(childType);

                    var childVector = NativeMethods.DataChunks.DuckDBListVectorGetChild(vector);

                    var childVectorData = NativeMethods.DataChunks.DuckDBVectorGetData(childVector);
                    var childVectorValidity = NativeMethods.DataChunks.DuckDBVectorGetValidity(childVector);

                    listDataReader = new VectorDataReader(childVector, childVectorData, childVectorValidity, type);
                    break;
                }
            case DuckDBType.Struct:
                {
                    var memberCount = NativeMethods.LogicalType.DuckDBStructTypeChildCount(logicalType);
                    structDataReaders = new Dictionary<string, VectorDataReader>(StringComparer.OrdinalIgnoreCase);

                    for (int index = 0; index < memberCount; index++)
                    {
                        var name = NativeMethods.LogicalType.DuckDBStructTypeChildName(logicalType, index).ToManagedString();
                        var childVector = NativeMethods.DataChunks.DuckDBStructVectorGetChild(vector, index);

                        var childVectorData = NativeMethods.DataChunks.DuckDBVectorGetData(childVector);
                        var childVectorValidity = NativeMethods.DataChunks.DuckDBVectorGetValidity(childVector);

                        using var childType = NativeMethods.LogicalType.DuckDBStructTypeChildType(logicalType, index);
                        var type = NativeMethods.LogicalType.DuckDBGetTypeId(childType);

                        structDataReaders[name] = new VectorDataReader(childVector, childVectorData, childVectorValidity, type);
                    }
                    break;
                }
        }
=======
            DuckDBType.Enum => typeof(string),
            DuckDBType.List => typeof(List<>).MakeGenericType(listDataReader!.ClrType),
            var type => throw new ArgumentException($"Unrecognised type {type} ({(int)type})")
        };
>>>>>>> d0d74f66
    }

    internal unsafe bool IsValid(ulong offset)
    {
        var validityMaskEntryIndex = offset / 64;
        var validityBitIndex = (int)(offset % 64);

        var validityMaskEntryPtr = validityMaskPointer + validityMaskEntryIndex;
        var validityBit = 1ul << validityBitIndex;

        var isValid = (*validityMaskEntryPtr & validityBit) != 0;
        return isValid;
    }

    internal unsafe T GetFieldData<T>(ulong offset) where T : unmanaged => *((T*)dataPointer + offset);

    internal decimal GetDecimal(ulong offset)
    {
        var pow = (decimal)Math.Pow(10, scale);
        switch (decimalType)
        {
            case DuckDBType.SmallInt:
                return decimal.Divide(GetFieldData<short>(offset), pow);
            case DuckDBType.Integer:
                return decimal.Divide(GetFieldData<int>(offset), pow);
            case DuckDBType.BigInt:
                return decimal.Divide(GetFieldData<long>(offset), pow);
            case DuckDBType.HugeInt:
                {
                    var hugeInt = GetBigInteger(offset);

                    var result = (decimal)BigInteger.DivRem(hugeInt, (BigInteger)pow, out var remainder);

                    result += decimal.Divide((decimal)remainder, pow);
                    return result;
                }
            default:
                throw new ArgumentOutOfRangeException();
        }
    }

    internal unsafe string GetString(ulong offset)
    {
        var data = (DuckDBString*)dataPointer + offset;
        var length = *(int*)data;

        var pointer = length <= InlineStringMaxLength
            ? data->value.inlined.inlined
            : data->value.pointer.ptr;

        return new string(pointer, 0, length, Encoding.UTF8);
    }

    internal unsafe Stream GetStream(ulong offset)
    {
        var data = (DuckDBString*)dataPointer + offset;
        var length = *(int*)data;

        if (length <= InlineStringMaxLength)
        {
            var value = new string(data->value.inlined.inlined, 0, length, Encoding.UTF8);
            return new MemoryStream(Encoding.UTF8.GetBytes(value), false);
        }

        return new UnmanagedMemoryStream((byte*)data->value.pointer.ptr, length, length, FileAccess.Read);
    }

    internal unsafe DateTime GetDateTime(ulong offset)
    {
        if (DuckDBType == DuckDBType.Date)
        {
            return GetDateOnly(offset).ToDateTime();
        }
        var data = (DuckDBTimestampStruct*)dataPointer + offset;
        return data->ToDateTime();
    }

    private unsafe BigInteger GetBigInteger(ulong offset)
    {
        var data = (DuckDBHugeInt*)dataPointer + offset;
        return data->ToBigInteger();
    }

    internal object GetEnum(ulong offset, Type returnType)
    {
        long enumValue = enumType switch
        {
            DuckDBType.UnsignedTinyInt => GetFieldData<byte>(offset),
            DuckDBType.UnsignedSmallInt => GetFieldData<ushort>(offset),
            DuckDBType.UnsignedInteger => GetFieldData<uint>(offset),
            _ => -1
        };

        if (returnType == typeof(string))
        {
            var value = NativeMethods.LogicalType.DuckDBEnumDictionaryValue(logicalType, enumValue).ToManagedString();
            return value;
        }

        var underlyingType = Nullable.GetUnderlyingType(returnType);
        if (underlyingType != null)
        {
            if (!IsValid(offset))
            {
                return default!;
            }
            returnType = underlyingType;
        }

        var enumItem = Enum.Parse(returnType, enumValue.ToString(CultureInfo.InvariantCulture));
        return enumItem;
    }

    internal object GetStruct(ulong offset, Type returnType)
    {
        if (structDataReaders is null)
        {
            throw new InvalidOperationException("Can't get a struct from a non-struct vector.");
        }

        var result = Activator.CreateInstance(returnType);

        if (result is Dictionary<string, object?> dictionary)
        {
            //var dictionary = result as Dictionary<string, object?>;
            foreach (var reader in structDataReaders)
            {
                var value = reader.Value.IsValid(offset) ? reader.Value.GetValue(offset) : null;
                dictionary.Add(reader.Key, value);
            }

            return result;
        }

        var properties = returnType.GetProperties();
        foreach (var propertyInfo in properties)
        {
            if (propertyInfo.SetMethod == null)
            {
                continue;
            }

            structDataReaders.TryGetValue(propertyInfo.Name, out var reader);
            var isNotNullable = propertyInfo.PropertyType.IsValueType && Nullable.GetUnderlyingType(propertyInfo.PropertyType) == null;

            if (reader == null)
            {
                if (isNotNullable)
                {
                    throw new NullReferenceException($"Property '{propertyInfo.Name}' not found in struct");
                }

                continue;
            }

            if (reader.IsValid(offset))
            {
                var value = reader.GetValue(offset, propertyInfo.PropertyType);
                propertyInfo.SetValue(result, value);
            }
            else
            {
                if (isNotNullable)
                {
                    throw new NullReferenceException($"Property '{propertyInfo.Name}' is not nullable but struct contains null");
                }
            }
        }

        return result!;
    }

    internal unsafe object GetList(ulong offset, Type returnType)
    {
        if (listDataReader is null)
        {
            throw new InvalidOperationException("Can't get a list from a non-list vector.");
        }

        var listData = (DuckDBListEntry*)dataPointer + offset;

        var listType = returnType.GetGenericArguments()[0];

        var nullableType = Nullable.GetUnderlyingType(listType);
        var allowNulls = !listType.IsValueType || nullableType != null;

        var list = Activator.CreateInstance(returnType) as IList
                      ?? throw new ArgumentException($"The type '{returnType.Name}' specified in parameter {nameof(returnType)} cannot be instantiated as an IList.");

        var targetType = nullableType ?? listType;

        for (ulong i = 0; i < listData->Length; i++)
        {
            var childOffset = i + listData->Offset;
            if (listDataReader.IsValid(childOffset))
            {
                var item = listDataReader.GetValue(childOffset, targetType);
                list.Add(item);
            }
            else
            {
                if (allowNulls)
                {
                    list.Add(null);
                }
                else
                {
                    throw new NullReferenceException("The list contains null value");
                }
            }
        }

        return list;
    }

    internal object GetValue(ulong offset, Type? targetType = null)
    {
        return DuckDBType switch
        {
            DuckDBType.Invalid => throw new DuckDBException("Invalid type"),
            DuckDBType.Boolean => GetFieldData<bool>(offset),
            DuckDBType.TinyInt => GetFieldData<sbyte>(offset),
            DuckDBType.SmallInt => GetFieldData<short>(offset),
            DuckDBType.Integer => GetFieldData<int>(offset),
            DuckDBType.BigInt => GetFieldData<long>(offset),
            DuckDBType.UnsignedTinyInt => GetFieldData<byte>(offset),
            DuckDBType.UnsignedSmallInt => GetFieldData<ushort>(offset),
            DuckDBType.UnsignedInteger => GetFieldData<uint>(offset),
            DuckDBType.UnsignedBigInt => GetFieldData<ulong>(offset),
            DuckDBType.Float => GetFieldData<float>(offset),
            DuckDBType.Double => GetFieldData<double>(offset),
            DuckDBType.Timestamp => GetDateTime(offset),
            DuckDBType.Interval => GetFieldData<DuckDBInterval>(offset),
            DuckDBType.Date => GetDate(offset, targetType),
            DuckDBType.Time => GetTime(offset, targetType),
            DuckDBType.HugeInt => GetBigInteger(offset),
            DuckDBType.Varchar => GetString(offset),
            DuckDBType.Decimal => GetDecimal(offset),
            DuckDBType.Blob => GetStream(offset),
<<<<<<< HEAD
            DuckDBType.List => GetList(offset, targetType ?? typeof(List<>).MakeGenericType(listDataReader!.ClrType)),
            DuckDBType.Enum => GetEnum(offset, targetType ?? typeof(string)),
            DuckDBType.Struct => GetStruct(offset, targetType ?? typeof(Dictionary<string, object>)),
=======
            DuckDBType.List => GetList(offset, targetType ?? ClrType),
            DuckDBType.Enum => GetEnum(offset, targetType ?? ClrType),
>>>>>>> d0d74f66
            var type => throw new ArgumentException($"Unrecognised type {type} ({(int)type})")
        };
    }

    private DuckDBTimeOnly GetTimeOnly(ulong offset)
    {
        return NativeMethods.DateTime.DuckDBFromTime(GetFieldData<DuckDBTime>(offset));
    }

    private DuckDBDateOnly GetDateOnly(ulong offset)
    {
        return NativeMethods.DateTime.DuckDBFromDate(GetFieldData<DuckDBDate>(offset));
    }

    private object GetDate(ulong offset, Type? targetType = null)
    {
        var dateOnly = GetDateOnly(offset);
        if (targetType == typeof(DateTime))
        {
            return (DateTime)dateOnly;
        }

#if NET6_0_OR_GREATER
        if (targetType == typeof(DateOnly))
        {
            return (DateOnly)dateOnly;
        }
#endif

        return dateOnly;
    }

    private object GetTime(ulong offset, Type? targetType = null)
    {
        var timeOnly = GetTimeOnly(offset);
        if (targetType == typeof(DateTime))
        {
            return (DateTime)timeOnly;
        }

#if NET6_0_OR_GREATER
        if (targetType == typeof(TimeOnly))
        {
            return (TimeOnly)timeOnly;
        }
#endif

        return timeOnly;
    }

    public void Dispose()
    {
        listDataReader?.Dispose();
        logicalType?.Dispose();

        if (structDataReaders != null)
        {
            foreach (var item in structDataReaders)
            {
                item.Value.Dispose();
            }
        }
    }
}<|MERGE_RESOLUTION|>--- conflicted
+++ resolved
@@ -83,9 +83,8 @@
             DuckDBType.Varchar => typeof(string),
             DuckDBType.Decimal => typeof(decimal),
             DuckDBType.Blob => typeof(Stream),
-<<<<<<< HEAD
-            DuckDBType.Enum => typeof(Enum),
-            DuckDBType.List => typeof(List<>),
+            DuckDBType.Enum => typeof(string),
+            DuckDBType.List => typeof(List<>).MakeGenericType(listDataReader!.ClrType),
             DuckDBType.Struct => typeof(Dictionary<string, object>),
             var type => throw new ArgumentException($"Unrecognised type {type} ({(int)type})")
         };
@@ -133,12 +132,6 @@
                     break;
                 }
         }
-=======
-            DuckDBType.Enum => typeof(string),
-            DuckDBType.List => typeof(List<>).MakeGenericType(listDataReader!.ClrType),
-            var type => throw new ArgumentException($"Unrecognised type {type} ({(int)type})")
-        };
->>>>>>> d0d74f66
     }
 
     internal unsafe bool IsValid(ulong offset)
@@ -263,7 +256,6 @@
 
         if (result is Dictionary<string, object?> dictionary)
         {
-            //var dictionary = result as Dictionary<string, object?>;
             foreach (var reader in structDataReaders)
             {
                 var value = reader.Value.IsValid(offset) ? reader.Value.GetValue(offset) : null;
@@ -378,14 +370,9 @@
             DuckDBType.Varchar => GetString(offset),
             DuckDBType.Decimal => GetDecimal(offset),
             DuckDBType.Blob => GetStream(offset),
-<<<<<<< HEAD
-            DuckDBType.List => GetList(offset, targetType ?? typeof(List<>).MakeGenericType(listDataReader!.ClrType)),
-            DuckDBType.Enum => GetEnum(offset, targetType ?? typeof(string)),
-            DuckDBType.Struct => GetStruct(offset, targetType ?? typeof(Dictionary<string, object>)),
-=======
             DuckDBType.List => GetList(offset, targetType ?? ClrType),
             DuckDBType.Enum => GetEnum(offset, targetType ?? ClrType),
->>>>>>> d0d74f66
+            DuckDBType.Struct => GetStruct(offset, targetType ?? ClrType),
             var type => throw new ArgumentException($"Unrecognised type {type} ({(int)type})")
         };
     }
